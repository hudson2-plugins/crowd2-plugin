--- conflicted
+++ resolved
@@ -1,31 +1,29 @@
-<<<<<<< HEAD
-<project xmlns="http://maven.apache.org/POM/4.0.0" xmlns:xsi="http://www.w3.org/2001/XMLSchema-instance"
-    xsi:schemaLocation="http://maven.apache.org/POM/4.0.0 http://maven.apache.org/maven-v4_0_0.xsd">
-    <modelVersion>4.0.0</modelVersion>
+<project xmlns="http://maven.apache.org/POM/4.0.0" xmlns:xsi="http://www.w3.org/2001/XMLSchema-instance" xsi:schemaLocation="http://maven.apache.org/POM/4.0.0 http://maven.apache.org/maven-v4_0_0.xsd">
+	<modelVersion>4.0.0</modelVersion>
 
-    <parent>
-        <groupId>org.jvnet.hudson.plugins</groupId>
-        <artifactId>hudson-plugin-parent</artifactId>
-        <version>1.398</version>
-    </parent>
+	<parent>
+		<groupId>org.jvnet.hudson.plugins</groupId>
+		<artifactId>hudson-plugin-parent</artifactId>
+		<version>1.398</version>
+	</parent>
 
-    <artifactId>crowd2</artifactId>
-    <version>1.5-SNAPSHOT</version>
+	<artifactId>crowd2</artifactId>
+	<version>1.5-SNAPSHOT</version>
 
-    <packaging>hpi</packaging>
+	<packaging>hpi</packaging>
 
-    <name>Crowd 2 Integration</name>
+	<name>Crowd 2 Integration</name>
     <description>SecurityRealm that enables the use of Atlassian's Crowd identity management server.</description>
 
-    <url>http://wiki.hudson-ci.org/display/HUDSON/Crowd+2+Plugin</url>
+	<url>http://wiki.hudson-ci.org/display/HUDSON/Crowd+2+Plugin</url>
 
-    <developers>
-        <developer>
-            <id>theit</id>
-            <name>Thorsten Heit</name>
+	<developers>
+		<developer>
+			<id>theit</id>
+			<name>Thorsten Heit</name>
             <email>theit@gmx.de</email>
-        </developer>
-    </developers>
+		</developer>
+	</developers>
 
     <contributors>
         <contributor>
@@ -35,27 +33,28 @@
         </contributor>
     </contributors>
 
-    <properties>
-        <hudsonTags>user</hudsonTags>
-    </properties>
-
-    <scm>
-        <connection>scm:git:git://github.com/hudson-plugins/crowd2-plugin.git</connection>
-        <developerConnection>scm:git:https://github.com/hudson-plugins/crowd2-plugin.git</developerConnection>
-        <url>https://github.com/hudson-plugins/crowd2-plugin</url>
-    </scm>
+	<properties>
+		<hudsonTags>user</hudsonTags>
+	</properties>
 
 
-    <repositories>
-        <repository>
-            <id>atlassian</id>
-            <url>https://m2proxy.atlassian.com/repository/public</url>
-        </repository>
-    </repositories>
+	<scm>
+		<connection>scm:git:git://github.com/hudson-plugins/crowd2-plugin.git</connection>
+		<developerConnection>scm:git:https://github.com/hudson-plugins/crowd2-plugin.git</developerConnection>
+		<url>https://github.com/hudson-plugins/crowd2-plugin</url>
+	</scm>
 
 
-    <build>
-        <plugins>
+	<repositories>
+		<repository>
+			<id>atlassian</id>
+			<url>https://m2proxy.atlassian.com/repository/public</url>
+		</repository>
+	</repositories>
+
+
+	<build>
+		<plugins>
             <plugin>
                 <groupId>org.apache.maven.plugins</groupId>
                 <artifactId>maven-release-plugin</artifactId>
@@ -72,21 +71,21 @@
                 </configuration>
             </plugin>
 
-            <plugin>
-                <groupId>org.apache.maven.plugins</groupId>
-                <artifactId>maven-gpg-plugin</artifactId>
-                <executions>
-                    <execution>
-                        <id>sign-artifacts</id>
-                        <phase>verify</phase>
-                        <goals>
-                            <goal>sign</goal>
-                        </goals>
-                    </execution>
-                </executions>
-            </plugin>
-        </plugins>
-    </build>
+			<plugin>
+				<groupId>org.apache.maven.plugins</groupId>
+				<artifactId>maven-gpg-plugin</artifactId>
+				<executions>
+					<execution>
+						<id>sign-artifacts</id>
+						<phase>verify</phase>
+						<goals>
+							<goal>sign</goal>
+						</goals>
+					</execution>
+				</executions>
+			</plugin>
+		</plugins>
+	</build>
 
     <dependencies>
         <dependency>
@@ -105,87 +104,4 @@
             <version>1.5</version>
         </dependency>
     </dependencies>
-=======
-<project xmlns="http://maven.apache.org/POM/4.0.0" xmlns:xsi="http://www.w3.org/2001/XMLSchema-instance" xsi:schemaLocation="http://maven.apache.org/POM/4.0.0 http://maven.apache.org/maven-v4_0_0.xsd">
-	<modelVersion>4.0.0</modelVersion>
-
-	<parent>
-		<groupId>org.jvnet.hudson.plugins</groupId>
-		<artifactId>hudson-plugin-parent</artifactId>
-		<version>1.398</version>
-	</parent>
-
-	<artifactId>crowd2</artifactId>
-	<version>1.4-SNAPSHOT</version>
-
-	<packaging>hpi</packaging>
-
-	<name>Crowd 2 Integration</name>
-	<description>
-        SecurityRealm that enables the use of Atlassian's Crowd identity management server.
-    </description>
-
-	<url>http://wiki.hudson-ci.org/display/HUDSON/Crowd+2+Plugin</url>
-
-	<developers>
-		<developer>
-			<id>theit</id>
-			<name>Thorsten Heit</name>
-		</developer>
-	</developers>
-
-	<properties>
-		<hudsonTags>user</hudsonTags>
-	</properties>
-
-	<repositories>
-		<repository>
-			<id>atlassian</id>
-			<url>https://m2proxy.atlassian.com/repository/public</url>
-		</repository>
-	</repositories>
-
-	<dependencies>
-		<dependency>
-			<groupId>com.atlassian.crowd</groupId>
-			<artifactId>crowd-integration-client-rest</artifactId>
-			<version>2.3.2</version>
-		</dependency>
-	</dependencies>
-
-	<scm>
-		<connection>scm:git:git://github.com/hudson-plugins/crowd2-plugin.git</connection>
-		<developerConnection>scm:git:https://github.com/hudson-plugins/crowd2-plugin.git</developerConnection>
-		<url>https://github.com/hudson-plugins/crowd2-plugin</url>
-	</scm>
-
-
-	<build>
-		<plugins>
-			<plugin>
-				<groupId>org.apache.maven.plugins</groupId>
-				<artifactId>maven-compiler-plugin</artifactId>
-				<version>2.3.2</version><!--$NO-MVN-MAN-VER$ -->
-				<configuration>
-					<source>1.6</source>
-					<target>1.6</target>
-				</configuration>
-			</plugin>
-
-			<plugin>
-				<groupId>org.apache.maven.plugins</groupId>
-				<artifactId>maven-gpg-plugin</artifactId>
-				<executions>
-					<execution>
-						<id>sign-artifacts</id>
-						<phase>verify</phase>
-						<goals>
-							<goal>sign</goal>
-						</goals>
-					</execution>
-				</executions>
-			</plugin>
-		</plugins>
-	</build>
->>>>>>> af3ff746
 </project>